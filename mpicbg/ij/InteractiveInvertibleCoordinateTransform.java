package mpicbg.ij;

import ij.CompositeImage;
import ij.IJ;
import ij.ImageListener;
import ij.ImagePlus;
import ij.ImageStack;
import ij.WindowManager;
import ij.plugin.PlugIn;
import ij.process.*;
import ij.gui.*;

import mpicbg.models.*;

import java.awt.Event;
import java.awt.TextField;
import java.awt.event.KeyEvent;
import java.awt.event.KeyListener;
import java.awt.event.MouseEvent;
import java.awt.event.MouseMotionListener;
import java.awt.event.MouseListener;
import java.util.ArrayList;
<<<<<<< HEAD
=======
import java.util.HashMap;
import java.util.Map;
import java.util.concurrent.atomic.AtomicBoolean;
import java.util.concurrent.atomic.AtomicInteger;
>>>>>>> de4f3596

/**
 * 
 * An interactive parent class for point based image deformation.
 *
 * @param <M> the transformation model to be used
 * 
 * @author Stephan Saalfeld <saalfeld@mpi-cbg.de>
 * @version 0.2b
 */
public abstract class InteractiveInvertibleCoordinateTransform< M extends Model< M > & InvertibleCoordinateTransform > implements PlugIn, MouseListener, MouseMotionListener, KeyListener, ImageListener
{
	static public class Tuple
	{
		final public ImageProcessor source;
		final public ImageProcessor target;
		final public AtomicBoolean pleaseRepaint = new AtomicBoolean( false );
		public MappingThread painter = null;
		
		Tuple( final ImageProcessor source, final ImageProcessor target )
		{
			this.source = source;
			this.target = target;
		}
	}
	
	protected InverseTransformMapping< M > mapping;
	protected ImagePlus imp;
<<<<<<< HEAD
	protected ImageProcessor target;
	protected ImageProcessor source;
=======
	final protected ArrayList< Tuple > tuples = new ArrayList< Tuple >();
>>>>>>> de4f3596
	
	protected Point[] p;
	protected Point[] q;
	final protected ArrayList< PointMatch > m = new ArrayList< PointMatch >();
	protected PointRoi handles;
	
	protected int targetIndex = -1;
	
	abstract protected M myModel();
	abstract protected void setHandles();
	abstract protected void updateHandles( int x, int y );
	
	public void run( String arg )
    {
		// cleanup
		m.clear();
		tuples.clear();
		
		imp = IJ.getImage();
		if ( imp.isComposite() && ( ( CompositeImage )imp ).getMode() == CompositeImage.COMPOSITE )
		{
			final int z = imp.getSlice();
			final int t = imp.getFrame();
			for ( int c = 1; c <= imp.getNChannels(); ++c )
			{
				final int i = imp.getStackIndex( c, z, t );
				final ImageProcessor target = imp.getStack().getProcessor( i );
				final ImageProcessor source = target.duplicate();
				source.setInterpolationMethod( ImageProcessor.BILINEAR );
				tuples.add( new Tuple( source, target ) );
			}
		}
		else
		{
			final ImageProcessor target = imp.getProcessor();
			final ImageProcessor source = target.duplicate();
			source.setInterpolationMethod( ImageProcessor.BILINEAR );
			tuples.add( new Tuple( source, target ) );
		}		
		
<<<<<<< HEAD
		painter = new MappingThread(
				imp,
				source,
				target,
				mapping,
				false );
		painter.start();
=======
		mapping = new InverseTransformMapping< M >( myModel() );
		for ( final Tuple tuple : tuples )
		{
			tuple.painter = new MappingThread(
					imp,
					tuple.source,
					tuple.target,
					tuple.pleaseRepaint,
					mapping,
					false,
					imp.getStackIndex( imp.getChannel(), imp.getSlice(), imp.getFrame() ) );
			tuple.painter.start();
		}
>>>>>>> de4f3596
		
		setHandles();
		
		Toolbar.getInstance().setTool( Toolbar.getInstance().addTool( "Drag_the_handles." ) );
		
		imp.getCanvas().addMouseListener( this );
		imp.getCanvas().addMouseMotionListener( this );
		imp.getCanvas().addKeyListener( this );
    }
	
	public void imageClosed( ImagePlus imp )
	{
		if ( imp == this.imp )
			for ( final Tuple tuple : tuples )
				tuple.painter.interrupt();
	}
	public void imageOpened( ImagePlus imp ){}
	public void imageUpdated( ImagePlus imp ){}
	
	public void keyPressed( KeyEvent e)
	{
		if ( e.getKeyCode() == KeyEvent.VK_ESCAPE || e.getKeyCode() == KeyEvent.VK_ENTER )
		{
			for ( final Tuple tuple : tuples )
				tuple.painter.interrupt();
			if ( imp != null )
			{
				imp.getCanvas().removeMouseListener( this );
				imp.getCanvas().removeMouseMotionListener( this );
				imp.getCanvas().removeKeyListener( this );
				imp.getCanvas().setDisplayList( null );
				imp.setRoi( ( Roi )null );
			}
			
			/* reset pixels */
			final int z = imp.getSlice();
			final int t = imp.getFrame();
			if ( imp.isComposite() && ( ( CompositeImage )imp ).getMode() == CompositeImage.COMPOSITE )
			{
				for ( int c = 1; c <= imp.getNChannels(); ++c )
				{
					final int i = imp.getStackIndex( c, z, t );
					final ImageProcessor ip = tuples.get( c - 1 ).source;
					imp.getStack().setPixels( ip.getPixels(), i );
					if ( c == imp.getChannel() )
						imp.setProcessor( ip );
				}
			}
			else
			{
				final ImageProcessor ip = tuples.get( 0 ).source;
				imp.setProcessor( ip );
				imp.getStack().setPixels( ip.getPixels(), imp.getStackIndex( imp.getChannel(), z, t ) );
			}
			if ( e.getKeyCode() == KeyEvent.VK_ENTER )
			{
				final Thread thread = new Thread(
						new Runnable()
						{
							@Override
							public void run()
							{
								final int si = imp.getStackIndex( imp.getChannel(), imp.getSlice(), imp.getFrame() );
								final ImageStack stack = imp.getStack();
								for ( int i = 1; i <= stack.getSize(); ++i )
								{
									final ImageProcessor source = stack.getProcessor( i ).duplicate();
									final ImageProcessor target = source.createProcessor( source.getWidth(), source.getHeight() );
									source.setInterpolationMethod( ImageProcessor.BILINEAR );
									mapping.mapInterpolated( source, target );
									if ( i == si )
										imp.getProcessor().setPixels( target.getPixels() );
									stack.setPixels( target.getPixels(), i );
									IJ.showProgress( i, stack.getSize() );
								}
								if ( imp.isComposite() )
									( ( CompositeImage )imp ).setChannelsUpdated();
								imp.updateAndDraw();
							}
						} );
				thread.start();
			}
		}
		else if (
				( e.getKeyCode() == KeyEvent.VK_F1 ) &&
				( e.getSource() instanceof TextField ) ){}
	}

	public void keyReleased( KeyEvent e ){}
	public void keyTyped( KeyEvent e ){}
	
	public void mousePressed( MouseEvent e )
	{
		targetIndex = -1;
		if ( e.getButton() == MouseEvent.BUTTON1 )
		{
			ImageWindow win = WindowManager.getCurrentWindow();
			int x = win.getCanvas().offScreenX( e.getX() );
			int y = win.getCanvas().offScreenY( e.getY() );
			
			double target_d = Double.MAX_VALUE;
			for ( int i = 0; i < q.length; ++i )
			{
				double dx = win.getCanvas().getMagnification() * ( q[ i ].getW()[ 0 ] - x );
				double dy = win.getCanvas().getMagnification() * ( q[ i ].getW()[ 1 ] - y );
				double d =  dx * dx + dy * dy;
				if ( d < 64.0 && d < target_d )
				{
					targetIndex = i;
					target_d = d;
				}
			}
		}
	}

	public void mouseReleased( MouseEvent e ){}
	public void mouseExited( MouseEvent e ) {}
	public void mouseClicked( MouseEvent e ) {}	
	public void mouseEntered( MouseEvent e ) {}
	
	public void mouseDragged( MouseEvent e )
	{
		if ( targetIndex >= 0 )
		{
			ImageWindow win = WindowManager.getCurrentWindow();
			int x = win.getCanvas().offScreenX( e.getX() );
			int y = win.getCanvas().offScreenY( e.getY() );
			
			updateHandles( x, y );
					
			try
			{
				myModel().fit( m );
<<<<<<< HEAD
				painter.repaint();
=======
				for ( final Tuple tuple : tuples )
				{
					synchronized ( tuple.painter )
					{
						tuple.pleaseRepaint.set( true );
						tuple.painter.notify();
					}
				}
>>>>>>> de4f3596
			}
			catch ( NotEnoughDataPointsException ex ) { ex.printStackTrace(); }
			catch ( IllDefinedDataPointsException ex ) { ex.printStackTrace(); }
		}
	}
	
	public void mouseMoved( MouseEvent e ){}
	
	
	public static String modifiers( int flags )
	{
		String s = " [ ";
		if ( flags == 0 )
			return "";
		if ( ( flags & Event.SHIFT_MASK ) != 0 )
			s += "Shift ";
		if ( ( flags & Event.CTRL_MASK ) != 0 )
			s += "Control ";
		if ( ( flags & Event.META_MASK ) != 0 )
			s += "Meta (right button) ";
		if ( ( flags & Event.ALT_MASK ) != 0 )
			s += "Alt ";
		s += "]";
		if ( s.equals( " [ ]" ) )
			s = " [no modifiers]";
		return s;
	}
}<|MERGE_RESOLUTION|>--- conflicted
+++ resolved
@@ -20,13 +20,10 @@
 import java.awt.event.MouseMotionListener;
 import java.awt.event.MouseListener;
 import java.util.ArrayList;
-<<<<<<< HEAD
-=======
 import java.util.HashMap;
 import java.util.Map;
 import java.util.concurrent.atomic.AtomicBoolean;
 import java.util.concurrent.atomic.AtomicInteger;
->>>>>>> de4f3596
 
 /**
  * 
@@ -55,12 +52,7 @@
 	
 	protected InverseTransformMapping< M > mapping;
 	protected ImagePlus imp;
-<<<<<<< HEAD
-	protected ImageProcessor target;
-	protected ImageProcessor source;
-=======
 	final protected ArrayList< Tuple > tuples = new ArrayList< Tuple >();
->>>>>>> de4f3596
 	
 	protected Point[] p;
 	protected Point[] q;
@@ -101,15 +93,6 @@
 			tuples.add( new Tuple( source, target ) );
 		}		
 		
-<<<<<<< HEAD
-		painter = new MappingThread(
-				imp,
-				source,
-				target,
-				mapping,
-				false );
-		painter.start();
-=======
 		mapping = new InverseTransformMapping< M >( myModel() );
 		for ( final Tuple tuple : tuples )
 		{
@@ -123,7 +106,6 @@
 					imp.getStackIndex( imp.getChannel(), imp.getSlice(), imp.getFrame() ) );
 			tuple.painter.start();
 		}
->>>>>>> de4f3596
 		
 		setHandles();
 		
@@ -257,9 +239,6 @@
 			try
 			{
 				myModel().fit( m );
-<<<<<<< HEAD
-				painter.repaint();
-=======
 				for ( final Tuple tuple : tuples )
 				{
 					synchronized ( tuple.painter )
@@ -268,7 +247,6 @@
 						tuple.painter.notify();
 					}
 				}
->>>>>>> de4f3596
 			}
 			catch ( NotEnoughDataPointsException ex ) { ex.printStackTrace(); }
 			catch ( IllDefinedDataPointsException ex ) { ex.printStackTrace(); }
