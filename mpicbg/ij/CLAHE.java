/**
 * License: GPL
 *
 * This program is free software; you can redistribute it and/or
 * modify it under the terms of the GNU General Public License 2
 * as published by the Free Software Foundation.
 *
 * This program is distributed in the hope that it will be useful,
 * but WITHOUT ANY WARRANTY; without even the implied warranty of
 * MERCHANTABILITY or FITNESS FOR A PARTICULAR PURPOSE.  See the
 * GNU General Public License for more details.
 *
 * You should have received a copy of the GNU General Public License
 * along with this program; if not, write to the Free Software
 * Foundation, Inc., 59 Temple Place - Suite 330, Boston, MA  02111-1307, USA.
 */
package mpicbg.ij;

import java.awt.Rectangle;

import ij.IJ;
import ij.ImagePlus;
import ij.Undo;
import ij.gui.GenericDialog;
import ij.gui.Roi;
import ij.plugin.PlugIn;
import ij.process.ByteProcessor;
import ij.process.ImageProcessor;

/**
 * &lsquot;Contrast Limited Adaptive Histogram Equalization&rsquot; as
 * described in
 * 
 * <br />BibTeX:
 * <pre>
 * @article{zuiderveld94,
 *   author    = {Zuiderveld, Karel},
 *   title     = {Contrast limited adaptive histogram equalization},
 *   book      = {Graphics gems IV},
 *   year      = {1994},
 *   isbn      = {0-12-336155-9},
 *   pages     = {474--485},
 *   publisher = {Academic Press Professional, Inc.},
 *   address   = {San Diego, CA, USA},
 * }
 * </pre>
 * 
 * @author Stephan Saalfeld <saalfeld@mpi-cbg.de>
 * @version 0.1a
 */
public class CLAHE implements PlugIn
{
<<<<<<< HEAD
	static private int blockRadius = 63;
	static private int bins = 255;
	static private float slope = 3;
	
	final static boolean setup()
	{
		final GenericDialog gd = new GenericDialog( "CLAHE" );
		gd.addNumericField( "blocksize : ", blockRadius * 2 + 1, 0 );
		gd.addNumericField( "histogram bins : ", bins + 1, 0 );
		gd.addNumericField( "maximum slope : ", slope, 2 );
		gd.addHelp( "http://pacific.mpi-cbg.de/wiki/index.php/Enhance_Local_Contrast_(CLAHE)" );
=======
	static private int gBlockRadius = 63;
	static private int gBins = 255;
	static private float gSlope = 3;

	final static public boolean setup()
	{
		final GenericDialog gd = new GenericDialog( "CLAHE" );
		gd.addNumericField( "blocksize : ", gBlockRadius * 2 + 1, 0 );
		gd.addNumericField( "histogram bins : ", gBins + 1, 0 );
		gd.addNumericField( "maximum slope : ", gSlope, 2 );
>>>>>>> 84526021
		
		gd.showDialog();
		
		if ( gd.wasCanceled() ) return false;
		
		gBlockRadius = ( ( int )gd.getNextNumber() - 1 ) / 2;
		gBins = ( int )gd.getNextNumber() - 1;
		gSlope = ( float )gd.getNextNumber();
		
		return true;
	}
<<<<<<< HEAD
	
	final public void run( final String arg )
=======

	public void run( String arg )
>>>>>>> 84526021
	{
		final ImagePlus imp = IJ.getImage();
		synchronized ( imp )
		{
			if ( !imp.isLocked() )
				imp.lock();
			else
			{
				IJ.error( "The image '" + imp.getTitle() + "' is being processed currently.\nPlease wait until the process is done and try again." );
				return;
			}
		}
		
		if ( !setup() )
		{
			imp.unlock();
			return;
		}
		
<<<<<<< HEAD
		run( imp );
		imp.unlock();
	}
	
	/**
	 * Process an {@link ImagePlus} with the static parameters.  Create mask
	 * and bounding box from the {@link Roi} of that {@link ImagePlus}.
	 * 
	 * @param imp
	 */
	final static public void run( final ImagePlus imp )
	{
		run( imp, blockRadius, bins, slope );
	}
	
	/**
	 * Process and {@link ImagePlus} with a given set of parameters.  Create
	 * mask and bounding box from the {@link Roi} of that {@link ImagePlus}.
	 * 
	 * @param imp
	 * @param blockRadius
	 * @param bins
	 * @param slope
	 */
	final static public void run(
			final ImagePlus imp,
			final int blockRadius,
			final int bins,
			final float slope )
	{
		final Roi roi = imp.getRoi();
		final ByteProcessor mask;
		final Rectangle roiBox;
		if ( roi == null )
		{
			mask = null;
			roiBox = new Rectangle( 0, 0, imp.getWidth() - 1, imp.getHeight() - 1 );
		}
		else
		{
			roiBox = roi.getBounds();
			final ImageProcessor m = roi.getMask();
			if ( m != null )
				mask = ( ByteProcessor )m.convertToByte( false );
			else
				mask = null;
		}
		
		run( imp, blockRadius, bins, slope, roiBox, mask );
	}
	
	/**
	 * Process and {@link ImagePlus} with a given set of parameters including
	 * the bounding box and mask.
	 * 
	 * @param imp
	 * @param blockRadius
	 * @param bins
	 * @param slope
	 * @param roiBox can be null
	 * @param mask can be null
	 */
	final static public void run(
			final ImagePlus imp,
			final int blockRadius,
			final int bins,
			final float slope,
			final java.awt.Rectangle roiBox,
			final ByteProcessor mask )
=======
		run( imp, gBlockRadius, gBins, gSlope );
	}

	public void run( final ImagePlus imp, final int blockRadius, final int bins, final float slope )
>>>>>>> 84526021
	{
		/* initialize box if necessary */
		final Rectangle box;
		if ( roiBox == null )
		{
			if ( mask == null )
				box = new Rectangle( 0, 0, imp.getWidth(), imp.getHeight() );
			else
				box = new Rectangle( 0, 0, Math.min( imp.getWidth(), mask.getWidth() ), Math.min( imp.getHeight(), mask.getHeight() ) );
		}
		else
			box = roiBox;
		
		/* make sure that the box is not larger than the mask */
		if ( mask != null )
		{
			box.width = Math.min( mask.getWidth(), box.width );
			box.height = Math.min( mask.getHeight(), box.height );
		}
		
		/* make sure that the box is not larger than the image */
		box.width = Math.min( imp.getWidth() - box.x, box.width );
		box.height = Math.min( imp.getHeight() - box.y, box.height );
		
		final int boxXMax = box.x + box.width;
		final int boxYMax = box.y + box.height;
		
		/* convert 8bit processors with a LUT to RGB and create Undo-step */
		final ImageProcessor ip;
		if ( imp.getType() == ImagePlus.COLOR_256 )
		{
			Undo.setup( Undo.TYPE_CONVERSION, imp );
			ip = imp.getProcessor().convertToRGB();
			imp.setProcessor( imp.getTitle(), ip );
		}
		else
		{
			ip = imp.getProcessor();
			ip.snapshot();
			Undo.setup( Undo.FILTER, imp );
		}
		
		/* work on ByteProcessors that reflect the user defined intensity range */
		final ByteProcessor src;
		if ( imp.getType() == ImagePlus.GRAY8 )
			src = ( ByteProcessor )ip.convertToByte( true ).duplicate();
		else
			src = ( ByteProcessor )ip.convertToByte( true );
		final ByteProcessor dst = ( ByteProcessor )src.duplicate();
		
<<<<<<< HEAD
		for ( int y = box.y; y < boxYMax; ++y )
=======
		//dst.snapshot();
		
		//imp.setProcessor( imp.getTitle(), dst );
		for ( int y = 0; y < imp.getHeight(); ++y )
>>>>>>> 84526021
		{
			final int yMin = Math.max( 0, y - blockRadius );
			final int yMax = Math.min( imp.getHeight(), y + blockRadius + 1 );
			final int h = yMax - yMin;
			
			final int xMin0 = Math.max( 0, box.x - blockRadius );
			final int xMax0 = Math.min( imp.getWidth(), box.x + blockRadius + 1 );
			
			/* initially fill histogram */
			final int[] hist = new int[ bins + 1 ];
			final int[] clippedHist = new int[ bins + 1 ];
			for ( int yi = yMin; yi < yMax; ++yi )
				for ( int xi = xMin0; xi < xMax0; ++xi )
					++hist[ roundPositive( src.get( xi, yi ) / 255.0f * bins ) ];
			
			for ( int x = box.x; x < boxXMax; ++x )
			{
				final int v = roundPositive( src.get( x, y ) / 255.0f * bins );
				
				final int xMin = Math.max( 0, x - blockRadius );
				final int xMax = Math.min( imp.getWidth(), x + blockRadius + 1 );
				final int w = xMax - xMin;
				final int n = h * w;
				
				final int limit;
				if ( mask == null )
					limit = ( int )( slope * n / bins + 0.5f );
				else
					limit = ( int )( ( 1 + mask.get( x - box.x,  y - box.y ) / 255.0f * ( slope - 1 ) ) * n / bins + 0.5f );
				
				/* remove left behind values from histogram */
				if ( xMin > 0 )
				{
					final int xMin1 = xMin - 1;
					for ( int yi = yMin; yi < yMax; ++yi )
						--hist[ roundPositive( src.get( xMin1, yi ) / 255.0f * bins ) ];						
				}
					
				/* add newly included values to histogram */
				if ( xMax < imp.getWidth() )
				{
					final int xMax1 = xMax - 1;
					for ( int yi = yMin; yi < yMax; ++yi )
						++hist[ roundPositive( src.get( xMax1, yi ) / 255.0f * bins ) ];						
				}
				
				/* clip histogram and redistribute clipped entries */
				System.arraycopy( hist, 0, clippedHist, 0, hist.length );
				int clippedEntries = 0, clippedEntriesBefore;
				do
				{
					clippedEntriesBefore = clippedEntries;
					clippedEntries = 0;
					for ( int i = 0; i <= bins; ++i )
					{
						final int d = clippedHist[ i ] - limit;
						if ( d > 0 )
						{
							clippedEntries += d;
							clippedHist[ i ] = limit;
						}
					}
					
					final int d = clippedEntries / ( bins + 1 );
					final int m = clippedEntries % ( bins + 1 );
					for ( int i = 0; i <= bins; ++i)
						clippedHist[ i ] += d;
					
					if ( m != 0 )
					{
						final int s = bins / m;
						for ( int i = 0; i <= bins; i += s )
							++clippedHist[ i ];
					}
				}
				while ( clippedEntries != clippedEntriesBefore );
				
				/* build cdf of clipped histogram */
				int hMin = bins;
				for ( int i = 0; i < hMin; ++i )
					if ( clippedHist[ i ] != 0 ) hMin = i;
				
				int cdf = 0;
				for ( int i = hMin; i <= v; ++i )
					cdf += clippedHist[ i ];
				
				int cdfMax = cdf;
				for ( int i = v + 1; i <= bins; ++i )
					cdfMax += clippedHist[ i ];
				
				final int cdfMin = clippedHist[ hMin ];
				
				dst.set( x, y, roundPositive( ( cdf - cdfMin ) / ( float )( cdfMax - cdfMin ) * 255.0f ) );
			}
			
			/* multiply the current row into ip */
			final int t = y * imp.getWidth();
			if ( imp.getType() == ImagePlus.GRAY8 )
			{
				for ( int x = box.x; x < imp.getWidth(); ++x )
				{
					final int i = t + x;
					ip.set( i, dst.get( i ) );
				}
			}
			else if ( imp.getType() == ImagePlus.GRAY16 )
			{
				final int min = ( int )ip.getMin();
				for ( int x = 0; x < imp.getWidth(); ++x )
				{
					final int i = t + x;
					final int v = ip.get( i );
					final float a = ( float )dst.get( i ) / src.get( i );
					ip.set( i, Math.max( 0, Math.min( 65535, roundPositive( a * ( v - min ) + min ) ) ) );
				}
			}
			else if ( imp.getType() == ImagePlus.GRAY32 )
			{
				final float min = ( float )ip.getMin();
				for ( int x = 0; x < imp.getWidth(); ++x )
				{
					final int i = t + x;
					final float v = ip.getf( i );
					final float a = ( float )dst.get( i ) / src.get( i );
					ip.setf( i, a * ( v - min ) + min );
				}
			}
			else if ( imp.getType() == ImagePlus.COLOR_RGB )
			{
				for ( int x = 0; x < imp.getWidth(); ++x )
				{
					final int i = t + x;
					final int argb = ip.get( i );
					final float a = ( float )dst.get( i ) / src.get( i );
					final int r = Math.max( 0, Math.min( 255, roundPositive( a * ( ( argb >> 16 ) & 0xff ) ) ) );  
					final int g = Math.max( 0, Math.min( 255, roundPositive( a * ( ( argb >> 8 ) & 0xff ) ) ) );
					final int b = Math.max( 0, Math.min( 255, roundPositive( a * ( argb & 0xff ) ) ) );
					ip.set( i, ( r << 16 ) | ( g << 8 ) | b );
				}
			}
			imp.updateAndDraw();
		}
	}
	
	final static private int roundPositive( float a )
	{
		return ( int )( a + 0.5f );
	}

}<|MERGE_RESOLUTION|>--- conflicted
+++ resolved
@@ -50,7 +50,6 @@
  */
 public class CLAHE implements PlugIn
 {
-<<<<<<< HEAD
 	static private int blockRadius = 63;
 	static private int bins = 255;
 	static private float slope = 3;
@@ -62,36 +61,19 @@
 		gd.addNumericField( "histogram bins : ", bins + 1, 0 );
 		gd.addNumericField( "maximum slope : ", slope, 2 );
 		gd.addHelp( "http://pacific.mpi-cbg.de/wiki/index.php/Enhance_Local_Contrast_(CLAHE)" );
-=======
-	static private int gBlockRadius = 63;
-	static private int gBins = 255;
-	static private float gSlope = 3;
-
-	final static public boolean setup()
-	{
-		final GenericDialog gd = new GenericDialog( "CLAHE" );
-		gd.addNumericField( "blocksize : ", gBlockRadius * 2 + 1, 0 );
-		gd.addNumericField( "histogram bins : ", gBins + 1, 0 );
-		gd.addNumericField( "maximum slope : ", gSlope, 2 );
->>>>>>> 84526021
 		
 		gd.showDialog();
 		
 		if ( gd.wasCanceled() ) return false;
 		
-		gBlockRadius = ( ( int )gd.getNextNumber() - 1 ) / 2;
-		gBins = ( int )gd.getNextNumber() - 1;
-		gSlope = ( float )gd.getNextNumber();
+		blockRadius = ( ( int )gd.getNextNumber() - 1 ) / 2;
+		bins = ( int )gd.getNextNumber() - 1;
+		slope = ( float )gd.getNextNumber();
 		
 		return true;
 	}
-<<<<<<< HEAD
 	
 	final public void run( final String arg )
-=======
-
-	public void run( String arg )
->>>>>>> 84526021
 	{
 		final ImagePlus imp = IJ.getImage();
 		synchronized ( imp )
@@ -111,7 +93,6 @@
 			return;
 		}
 		
-<<<<<<< HEAD
 		run( imp );
 		imp.unlock();
 	}
@@ -181,12 +162,6 @@
 			final float slope,
 			final java.awt.Rectangle roiBox,
 			final ByteProcessor mask )
-=======
-		run( imp, gBlockRadius, gBins, gSlope );
-	}
-
-	public void run( final ImagePlus imp, final int blockRadius, final int bins, final float slope )
->>>>>>> 84526021
 	{
 		/* initialize box if necessary */
 		final Rectangle box;
@@ -237,14 +212,7 @@
 			src = ( ByteProcessor )ip.convertToByte( true );
 		final ByteProcessor dst = ( ByteProcessor )src.duplicate();
 		
-<<<<<<< HEAD
 		for ( int y = box.y; y < boxYMax; ++y )
-=======
-		//dst.snapshot();
-		
-		//imp.setProcessor( imp.getTitle(), dst );
-		for ( int y = 0; y < imp.getHeight(); ++y )
->>>>>>> 84526021
 		{
 			final int yMin = Math.max( 0, y - blockRadius );
 			final int yMax = Math.min( imp.getHeight(), y + blockRadius + 1 );
@@ -393,5 +361,4 @@
 	{
 		return ( int )( a + 0.5f );
 	}
-
 }