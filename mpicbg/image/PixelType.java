package mpicbg.image;

/**
 * 
 * @author Preibisch and Saalfeld
 *
 */
interface PixelType
{
	/**
	 * Get the number of channels.
	 *  
	 * @return int number of channels
	 */
	public int getNumChannels();
	
	/**
<<<<<<< HEAD
	 * 
=======
	 * Sets the min and max for returning displayable values
>>>>>>> 3d9e2f84
	 * @param min
	 * @param max
	 */
	public void setVisibleRange( double min, double max );
	public void setVisibleRange( double[] min, double[] max );
<<<<<<< HEAD
	
=======

	/**
	 * Gets the current setting for the min value for each channel
	 * when creating displayable values
	 */
	public double[] getMinVisibleRange( );

	/**
	 * Gets the current setting for the max value for each channel 
	 * when creating displayable values
	 */
	public double[] getMaxVisibleRange( );

>>>>>>> 3d9e2f84
	/**
	 * Computes the projection of a pixel instance to ARGB.
	 * 
	 * @param cursor pointer to the pixel instance
	 * @return integer
	 */
	int toRGBA( Readable cursor );

	/**
	 * Computes the projection of a pixel instance to an 8bit grey value.
	 * 
	 * @return byte
	 */
	byte toByte( Readable cursor );
	
	/**
	 * Computes the projection of a pixel instance to an 8bit grey value.
	 * 
	 * @return byte
	 */
	float toFloat( Readable cursor );
}<|MERGE_RESOLUTION|>--- conflicted
+++ resolved
@@ -15,19 +15,13 @@
 	public int getNumChannels();
 	
 	/**
-<<<<<<< HEAD
 	 * 
-=======
 	 * Sets the min and max for returning displayable values
->>>>>>> 3d9e2f84
 	 * @param min
 	 * @param max
 	 */
 	public void setVisibleRange( double min, double max );
 	public void setVisibleRange( double[] min, double[] max );
-<<<<<<< HEAD
-	
-=======
 
 	/**
 	 * Gets the current setting for the min value for each channel
@@ -41,7 +35,6 @@
 	 */
 	public double[] getMaxVisibleRange( );
 
->>>>>>> 3d9e2f84
 	/**
 	 * Computes the projection of a pixel instance to ARGB.
 	 * 
