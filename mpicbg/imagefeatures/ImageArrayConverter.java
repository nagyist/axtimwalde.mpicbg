--- conflicted
+++ resolved
@@ -38,42 +38,23 @@
     
     final public static void imageProcessorToFloatArray2D( final ImageProcessor ip, final FloatArray2D fa )
 	{
-<<<<<<< HEAD
-    	if ( ip instanceof FloatProcessor )
-		{
-    		final float[] pixels = ( float[] )ip.getPixels();
-			System.arraycopy( pixels, 0, fa.data, 0, pixels.length );
-=======
 		if ( ip instanceof ByteProcessor )
 		{
 			final byte[] pixels = ( byte[] )ip.getPixels();
 			for ( int i = 0; i < pixels.length; ++i )
 				fa.data[ i ] = pixels[ i ] & 0xff;
->>>>>>> 964f8174
 		}
-		else if ( ip instanceof ByteProcessor )
+		else if ( ip instanceof ShortProcessor )
 		{
-<<<<<<< HEAD
-			final byte[] pixels = ( byte[] )ip.getPixels();
-			for ( int i = 0; i < pixels.length; ++i )
-				fa.data[ i ] = pixels[ i ] & 0xff;
-=======
 			final short[] pixels = ( short[] )ip.getPixels();
 			for ( int i = 0; i < pixels.length; ++i )
 				fa.data[ i ] = pixels[ i ] & 0xffff;
->>>>>>> 964f8174
 		}
-		else if ( ip instanceof ShortProcessor )
+		else if ( ip instanceof FloatProcessor )
 		{
-<<<<<<< HEAD
-			final short[] pixels = ( short[] )ip.getPixels();
-			for ( int i = 0; i < pixels.length; ++i )
-				fa.data[ i ] = pixels[ i ] & 0xffff;
-=======
 			final float[] pixels = ( float[] )ip.getPixels();
 			for ( int i = 0; i < pixels.length; ++i )
 				fa.data[ i ] = pixels[ i ];
->>>>>>> 964f8174
 		}
 		else if ( ip instanceof ColorProcessor )
 		{
