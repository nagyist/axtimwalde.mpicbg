--- conflicted
+++ resolved
@@ -1,521 +1,392 @@
-import mpicbg.ij.Mapping;
-import mpicbg.ij.InverseTransformMapping;
-<<<<<<< HEAD
-=======
-import mpicbg.ij.SIFT;
->>>>>>> 964f8174
-import mpicbg.imagefeatures.*;
-import mpicbg.models.*;
-
-import ij.plugin.*;
-import ij.gui.*;
-import ij.*;
-import ij.process.*;
-
-import java.util.ArrayList;
-import java.util.List;
-import java.util.Vector;
-import java.awt.Color;
-import java.awt.TextField;
-import java.awt.event.KeyEvent;
-import java.awt.event.KeyListener;
-
-/**
- * Align a stack consecutively using automatically extracted robust landmark
- * correspondences.
- * 
- * The plugin uses the Scale Invariant Feature Transform (SIFT) by David Lowe
- * \cite{Lowe04} and the Random Sample Consensus (RANSAC) by Fishler and Bolles
- * \citet{FischlerB81} to identify landmark correspondences.
- * 
- * It identifies a rigid transformation for the second of two slices that maps
- * the correspondences of the second optimally to those of the first.
- * 
- * BibTeX:
- * <pre>
- * &#64;article{Lowe04,
- *   author    = {David G. Lowe},
- *   title     = {Distinctive Image Features from Scale-Invariant Keypoints},
- *   journal   = {International Journal of Computer Vision},
- *   year      = {2004},
- *   volume    = {60},
- *   number    = {2},
- *   pages     = {91--110},
- * }
- * &#64;article{FischlerB81,
- *	 author    = {Martin A. Fischler and Robert C. Bolles},
- *   title     = {Random sample consensus: a paradigm for model fitting with applications to image analysis and automated cartography},
- *   journal   = {Communications of the ACM},
- *   volume    = {24},
- *   number    = {6},
- *   year      = {1981},
- *   pages     = {381--395},
- *   publisher = {ACM Press},
- *   address   = {New York, NY, USA},
- *   issn      = {0001-0782},
- *   doi       = {http://doi.acm.org/10.1145/358669.358692},
- * }
- * </pre>
- * 
- * License: GPL
- *
- * This program is free software; you can redistribute it and/or
- * modify it under the terms of the GNU General Public License 2
- * as published by the Free Software Foundation.
- *
- * This program is distributed in the hope that it will be useful,
- * but WITHOUT ANY WARRANTY; without even the implied warranty of
- * MERCHANTABILITY or FITNESS FOR A PARTICULAR PURPOSE.  See the
- * GNU General Public License for more details.
- *
- * You should have received a copy of the GNU General Public License
- * along with this program; if not, write to the Free Software
- * Foundation, Inc., 59 Temple Place - Suite 330, Boston, MA  02111-1307, USA.
- * 
- * NOTE:
- * The SIFT-method is protected by U.S. Patent 6,711,293: "Method and
- * apparatus for identifying scale invariant features in an image and use of
- * same for locating an object in an image" by the University of British
- * Columbia.  That is, for commercial applications the permission of the author
- * is required.
- *
- * @author Stephan Saalfeld <saalfeld@mpi-cbg.de>
- * @version 0.4b
- */
-public class SIFT_Align implements PlugIn, KeyListener
-{
-	final private List< Feature > fs1 = new ArrayList< Feature >();
-	final private List< Feature > fs2 = new ArrayList< Feature >();;
-	
-	static private class Param
-	{	
-<<<<<<< HEAD
-		/**
-		 * Steps per Scale Octave 
-		 */
-		public int steps = 3;
-		
-		/**
-		 * Initial sigma of each Scale Octave
-		 */
-		public float initialSigma = 1.6f;
-		
-		/**
-		 * Feature descriptor size
-		 *    How many samples per row and column
-		 */
-		public int fdSize = 4;
-		
-		/**
-		 * Feature descriptor orientation bins
-		 *    How many bins per local histogram
-		 */
-		public int fdBins = 8;
-=======
-		final public FloatArray2DSIFT.Param sift = new FloatArray2DSIFT.Param();
->>>>>>> 964f8174
-		
-		/**
-		 * Closest/next closest neighbour distance ratio
-		 */
-		public float rod = 0.92f;
-		
-		/**
-<<<<<<< HEAD
-		 * Size limits for scale octaves in px:
-		 * 
-		 * minOctaveSize < octave < maxOctaveSize
-		 */
-		public int minOctaveSize = 64;
-		public int maxOctaveSize = 1024;
-		
-		/**
-=======
->>>>>>> 964f8174
-		 * Maximal allowed alignment error in px
-		 */
-		public float maxEpsilon = 25.0f;
-		
-		/**
-		 * Inlier/candidates ratio
-		 */
-		public float minInlierRatio = 0.05f;
-		
-		/**
-		 * Implemeted transformation models for choice
-		 */
-		final static public String[] modelStrings = new String[]{ "Translation", "Rigid", "Similarity", "Affine" };
-		public int modelIndex = 1;
-		
-<<<<<<< HEAD
-		/**
-		 * Set true to double the size of the image by linear interpolation to
-		 * ( with * 2 + 1 ) * ( height * 2 + 1 ).  Thus we can start identifying
-		 * DoG extrema with $\sigma = INITIAL_SIGMA / 2$ like proposed by
-		 * \citet{Lowe04}.
-		 * 
-		 * This is useful for images scmaller than 1000px per side only. 
-		 */ 
-		public boolean upscale = false;
-		
-=======
->>>>>>> 964f8174
-		public boolean interpolate = true;
-		
-		public boolean showInfo = false;
-	}
-	
-	final static Param p = new Param(); 
-
-	/**
-	 * downscale a grey scale float image using gaussian blur
-	 */
-	final static private ImageProcessor downScale( ImageProcessor ip, float s )
-	{
-		final FloatArray2D g = new FloatArray2D( ip.getWidth(), ip.getHeight() );
-		ImageArrayConverter.imageProcessorToFloatArray2D( ip, g );
-
-		float sigma = ( float )Math.sqrt( 0.25 * 0.25 / s / s - 0.25 );
-		float[] kernel = Filter.createGaussianKernel( sigma, true );
-		
-		final FloatArray2D h = Filter.convolveSeparable( g, kernel, kernel );
-		
-		final FloatProcessor fp = new FloatProcessor( ip.getWidth(), ip.getHeight() );
-
-		ImageArrayConverter.floatArray2DToFloatProcessor( h, fp );
-		return ip.resize( ( int )( s * ip.getWidth() ) );
-	}
-	
-<<<<<<< HEAD
-	final protected void extractFeatures(
-			final ImageProcessor ip,
-			final List< Feature > fs,
-			final FloatArray2DSIFT sift,
-			final Param p )
-	{
-		FloatArray2D fa = new FloatArray2D( ip.getWidth(), ip.getHeight() );
-		ImageArrayConverter.imageProcessorToFloatArray2D( ip, fa );
-		Filter.enhance( fa, 1.0f );
-		
-		final float[] initialKernel;
-		
-		if ( p.upscale )
-		{
-			final FloatArray2D fat = new FloatArray2D( fa.width * 2 - 1, fa.height * 2 - 1 ); 
-			FloatArray2DScaleOctave.upsample( fa, fat );
-			fa = fat;
-			initialKernel = Filter.createGaussianKernel( ( float )Math.sqrt( p.initialSigma * p.initialSigma - 1.0 ), true );
-		}
-		else
-			initialKernel = Filter.createGaussianKernel( ( float )Math.sqrt( p.initialSigma * p.initialSigma - 0.25 ), true );
-			
-		fa = Filter.convolveSeparable( fa, initialKernel, initialKernel );
-		
-		
-		long start_time = System.currentTimeMillis();
-		IJ.log( "Processing SIFT ..." );
-		sift.init( fa, p.steps, p.initialSigma, p.minOctaveSize, p.maxOctaveSize );
-		fs.addAll( sift.run( p.maxOctaveSize ) );
-		Collections.sort( fs );
-		IJ.log( " took " + ( System.currentTimeMillis() - start_time ) + "ms." );
-		IJ.log( fs.size() + " features extracted." );
-	}
-	
-	final public void run( final String args )
-	{
-=======
-	final public void run( final String args )
-	{
->>>>>>> 964f8174
-		fs1.clear();
-		fs2.clear();
-		
-		if ( IJ.versionLessThan( "1.41n" ) ) return;
-
-		final ImagePlus imp = WindowManager.getCurrentImage();
-		if ( imp == null )  { System.err.println( "There are no images open" ); return; }
-		
-		GenericDialog gd = new GenericDialog( "Align stack" );
-		gd.addMessage( "Scale Invariant Interest Point Detector:" );
-<<<<<<< HEAD
-		gd.addNumericField( "initial_gaussian_blur :", p.initialSigma, 2, 6, "px" );
-		gd.addNumericField( "steps_per_scale_octave :", p.steps, 0 );
-		gd.addNumericField( "minimum_image_size :", p.minOctaveSize, 0, 6, "px" );
-		gd.addNumericField( "maximum_image_size :", p.maxOctaveSize, 0, 6, "px" );
-		gd.addCheckbox( "upscale_image_first", p.upscale );
-		
-		gd.addMessage( "Feature Descriptor:" );
-		gd.addNumericField( "feature_descriptor_size :", p.fdSize, 0 );
-		gd.addNumericField( "feature_descriptor_orientation_bins :", p.fdBins, 0 );
-=======
-		gd.addNumericField( "initial_gaussian_blur :", p.sift.initialSigma, 2, 6, "px" );
-		gd.addNumericField( "steps_per_scale_octave :", p.sift.steps, 0 );
-		gd.addNumericField( "minimum_image_size :", p.sift.minOctaveSize, 0, 6, "px" );
-		gd.addNumericField( "maximum_image_size :", p.sift.maxOctaveSize, 0, 6, "px" );
-		
-		gd.addMessage( "Feature Descriptor:" );
-		gd.addNumericField( "feature_descriptor_size :", p.sift.fdSize, 0 );
-		gd.addNumericField( "feature_descriptor_orientation_bins :", p.sift.fdBins, 0 );
->>>>>>> 964f8174
-		gd.addNumericField( "closest/next_closest_ratio :", p.rod, 2 );
-		
-		gd.addMessage( "Geometric Consensus Filter:" );
-		gd.addNumericField( "maximal_alignment_error :", p.maxEpsilon, 2, 6, "px" );
-		gd.addNumericField( "inlier_ratio :", p.minInlierRatio, 2 );
-		gd.addChoice( "expected_transformation :", Param.modelStrings, Param.modelStrings[ p.modelIndex ] );
-		
-		gd.addMessage( "Output:" );
-		gd.addCheckbox( "interpolate", p.interpolate );
-		gd.addCheckbox( "show_info", p.showInfo );
-		
-		gd.showDialog();
-		
-		if (gd.wasCanceled()) return;
-		
-<<<<<<< HEAD
-		p.initialSigma = ( float )gd.getNextNumber();
-		p.steps = ( int )gd.getNextNumber();
-		p.minOctaveSize = ( int )gd.getNextNumber();
-		p.maxOctaveSize = ( int )gd.getNextNumber();
-		p.upscale = gd.getNextBoolean();
-		
-		float scale = 1.0f;
-		if ( p.upscale ) scale = 2.0f;
-		
-		p.fdSize = ( int )gd.getNextNumber();
-		p.fdBins = ( int )gd.getNextNumber();
-=======
-		p.sift.initialSigma = ( float )gd.getNextNumber();
-		p.sift.steps = ( int )gd.getNextNumber();
-		p.sift.minOctaveSize = ( int )gd.getNextNumber();
-		p.sift.maxOctaveSize = ( int )gd.getNextNumber();
-		
-		p.sift.fdSize = ( int )gd.getNextNumber();
-		p.sift.fdBins = ( int )gd.getNextNumber();
->>>>>>> 964f8174
-		p.rod = ( float )gd.getNextNumber();
-		
-		p.maxEpsilon = ( float )gd.getNextNumber();
-		p.minInlierRatio = ( float )gd.getNextNumber();
-		p.modelIndex = gd.getNextChoiceIndex();
-		
-		p.interpolate = gd.getNextBoolean();
-		p.showInfo = gd.getNextBoolean();
-		
-		ImageStack stack = imp.getStack();
-		ImageStack stackAligned = new ImageStack( stack.getWidth(), stack.getHeight() );
-		
-		float vis_scale = 256.0f / imp.getWidth();
-		ImageStack stackInfo = null;
-		ImagePlus impInfo = null;
-		
-		if ( p.showInfo )
-			stackInfo = new ImageStack(
-					Math.round( vis_scale * stack.getWidth() ),
-					Math.round( vis_scale * stack.getHeight() ) );
-		
-		stackAligned.addSlice( null, stack.getProcessor( 1 ) );
-		ImagePlus impAligned = new ImagePlus( "Aligned 1 of " + stack.getSize(), stackAligned );
-		impAligned.show();
-		
-		ImageProcessor ip1;
-		ImageProcessor ip2 = stack.getProcessor( 1 );
-		ImageProcessor ip3 = null;
-		
-<<<<<<< HEAD
-		FloatArray2DSIFT sift = new FloatArray2DSIFT( p.fdSize, p.fdBins );
-		extractFeatures( ip2, fs2, sift, p );
-		
-=======
-		FloatArray2DSIFT sift = new FloatArray2DSIFT( p.sift );
-		SIFT ijSIFT = new SIFT( sift );
-		
-		long start_time = System.currentTimeMillis();
-		IJ.log( "Processing SIFT ..." );
-		ijSIFT.extractFeatures( ip2, fs2 );
-		IJ.log( " took " + ( System.currentTimeMillis() - start_time ) + "ms." );
-		IJ.log( fs2.size() + " features extracted." );
-
->>>>>>> 964f8174
-		// downscale ip2 for visualisation purposes
-		if ( p.showInfo )
-			ip2 = downScale( ip2, vis_scale );
-		
-		AbstractAffineModel2D model;
-		switch ( p.modelIndex )
-		{
-		case 0:
-			model = new TranslationModel2D();
-			break;
-		case 1:
-			model = new RigidModel2D();
-			break;
-		case 2:
-			model = new SimilarityModel2D();
-			break;
-		case 3:
-			model = new AffineModel2D();
-			break;
-		default:
-			return;
-		}
-		Mapping mapping = new InverseTransformMapping( model );
-		
-		for ( int i = 1; i < stack.getSize(); ++i )
-		{
-			ip1 = ip2;
-			ip2 = stack.getProcessor( i + 1 );
-			
-			fs1.clear();
-			fs1.addAll( fs2 );
-			fs2.clear();
-<<<<<<< HEAD
-			
-			extractFeatures( ip2, fs2, sift, p );
-			
-			long start_time = System.currentTimeMillis();
-=======
-			
-			start_time = System.currentTimeMillis();
-			IJ.log( "Processing SIFT ..." );
-			ijSIFT.extractFeatures( ip2, fs2 );
-			IJ.log( " took " + ( System.currentTimeMillis() - start_time ) + "ms." );
-			IJ.log( fs2.size() + " features extracted." );
-			
-			start_time = System.currentTimeMillis();
->>>>>>> 964f8174
-			System.out.print( "identifying correspondences using brute force ..." );
-			Vector< PointMatch > candidates = 
-				FloatArray2DSIFT.createMatches( fs2, fs1, 1.5f, null, Float.MAX_VALUE, p.rod );
-			System.out.println( " took " + ( System.currentTimeMillis() - start_time ) + "ms" );
-			
-			IJ.log( candidates.size() + " potentially corresponding features identified" );
-			
-			/**
-			 * draw all correspondence candidates
-			 */
-			if (p.showInfo )
-			{
-				ip2 = downScale( ip2, vis_scale );
-			
-				ip1 = ip1.convertToRGB();
-				ip3 = ip2.convertToRGB();
-				ip1.setColor( Color.red );
-				ip3.setColor( Color.red );
-
-				ip1.setLineWidth( 2 );
-				ip3.setLineWidth( 2 );
-				for ( PointMatch m : candidates )
-				{
-					float[] m_p1 = m.getP1().getL(); 
-					float[] m_p2 = m.getP2().getL(); 
-					
-					ip1.drawDot( ( int )Math.round( vis_scale * m_p2[ 0 ] ), ( int )Math.round( vis_scale * m_p2[ 1 ] ) );
-					ip3.drawDot( ( int )Math.round( vis_scale * m_p1[ 0 ] ), ( int )Math.round( vis_scale * m_p1[ 1 ] ) );
-				}
-			}
-
-			Vector< PointMatch > inliers = new Vector< PointMatch >();
-			
-			// TODO Implement other models for choice
-			AbstractAffineModel2D< ? > currentModel;
-			switch ( p.modelIndex )
-			{
-			case 0:
-				currentModel = new TranslationModel2D();
-				break;
-			case 1:
-				currentModel = new RigidModel2D();
-				break;
-			case 2:
-				currentModel = new SimilarityModel2D();
-				break;
-			case 3:
-				currentModel = new AffineModel2D();
-				break;
-			default:
-				return;
-			}
-			
-			boolean modelFound;
-			try
-			{
-				modelFound = currentModel.filterRansac(
-						candidates,
-						inliers,
-						1000,
-						p.maxEpsilon,
-						p.minInlierRatio );
-			}
-			catch ( Exception e )
-			{
-				modelFound = false;
-				System.err.println( e.getMessage() );
-			}
-			if ( modelFound )
-			{
-				if ( p.showInfo )
-				{
-					ip1.setColor( Color.green );
-					ip3.setColor( Color.green );
-					ip1.setLineWidth( 2 );
-					ip3.setLineWidth( 2 );
-					for ( PointMatch m : inliers )
-					{
-						float[] m_p1 = m.getP1().getL(); 
-						float[] m_p2 = m.getP2().getL(); 
-						
-						ip1.drawDot( ( int )Math.round( vis_scale * m_p2[ 0 ] ), ( int )Math.round( vis_scale * m_p2[ 1 ] ) );
-						ip3.drawDot( ( int )Math.round( vis_scale * m_p1[ 0 ] ), ( int )Math.round( vis_scale * m_p1[ 1 ] ) );
-					}
-				}
-
-				/**
-				 * append the estimated transformation model
-				 * 
-				 */
-				model.concatenate( currentModel );
-			}
-			
-			ImageProcessor alignedSlice = stack.getProcessor( i + 1 ).duplicate();
-			if ( p.interpolate )
-				mapping.mapInterpolated( stack.getProcessor( i + 1 ), alignedSlice );
-			else
-				mapping.map( stack.getProcessor( i + 1 ), alignedSlice );
-			
-			stackAligned.addSlice( null, alignedSlice );
-			if ( p.showInfo )
-			{
-				ImageProcessor tmp;
-				tmp = ip1.createProcessor( stackInfo.getWidth(), stackInfo.getHeight() );
-				tmp.insert( ip1, 0, 0 );
-				stackInfo.addSlice( null, tmp ); // fixing silly 1 pixel size missmatches
-				tmp = ip3.createProcessor( stackInfo.getWidth(), stackInfo.getHeight() );
-				tmp.insert( ip3, 0, 0 );
-				stackInfo.addSlice( null, tmp );
-				if ( i == 1 )
-				{
-					impInfo = new ImagePlus( "Alignment info", stackInfo );
-					impInfo.show();
-				}
-				impInfo.setStack( "Alignment info", stackInfo );
-				impInfo.updateAndDraw();
-			}
-			impAligned.setStack( "Aligned " + stackAligned.getSize() + " of " + stack.getSize(), stackAligned );
-			impAligned.updateAndDraw();
-		}
-	}
-
-	public void keyPressed(KeyEvent e)
-	{
-		if (
-				( e.getKeyCode() == KeyEvent.VK_F1 ) &&
-				( e.getSource() instanceof TextField ) )
-		{
-		}
-	}
-
-	public void keyReleased(KeyEvent e) { }
-
-	public void keyTyped(KeyEvent e) { }
-}
+import mpicbg.ij.Mapping;
+import mpicbg.ij.InverseTransformMapping;
+import mpicbg.ij.SIFT;
+import mpicbg.imagefeatures.*;
+import mpicbg.models.*;
+
+import ij.plugin.*;
+import ij.gui.*;
+import ij.*;
+import ij.process.*;
+
+import java.util.ArrayList;
+import java.util.List;
+import java.util.Vector;
+import java.awt.Color;
+import java.awt.TextField;
+import java.awt.event.KeyEvent;
+import java.awt.event.KeyListener;
+
+/**
+ * Align a stack consecutively using automatically extracted robust landmark
+ * correspondences.
+ * 
+ * The plugin uses the Scale Invariant Feature Transform (SIFT) by David Lowe
+ * \cite{Lowe04} and the Random Sample Consensus (RANSAC) by Fishler and Bolles
+ * \citet{FischlerB81} to identify landmark correspondences.
+ * 
+ * It identifies a rigid transformation for the second of two slices that maps
+ * the correspondences of the second optimally to those of the first.
+ * 
+ * BibTeX:
+ * <pre>
+ * &#64;article{Lowe04,
+ *   author    = {David G. Lowe},
+ *   title     = {Distinctive Image Features from Scale-Invariant Keypoints},
+ *   journal   = {International Journal of Computer Vision},
+ *   year      = {2004},
+ *   volume    = {60},
+ *   number    = {2},
+ *   pages     = {91--110},
+ * }
+ * &#64;article{FischlerB81,
+ *	 author    = {Martin A. Fischler and Robert C. Bolles},
+ *   title     = {Random sample consensus: a paradigm for model fitting with applications to image analysis and automated cartography},
+ *   journal   = {Communications of the ACM},
+ *   volume    = {24},
+ *   number    = {6},
+ *   year      = {1981},
+ *   pages     = {381--395},
+ *   publisher = {ACM Press},
+ *   address   = {New York, NY, USA},
+ *   issn      = {0001-0782},
+ *   doi       = {http://doi.acm.org/10.1145/358669.358692},
+ * }
+ * </pre>
+ * 
+ * License: GPL
+ *
+ * This program is free software; you can redistribute it and/or
+ * modify it under the terms of the GNU General Public License 2
+ * as published by the Free Software Foundation.
+ *
+ * This program is distributed in the hope that it will be useful,
+ * but WITHOUT ANY WARRANTY; without even the implied warranty of
+ * MERCHANTABILITY or FITNESS FOR A PARTICULAR PURPOSE.  See the
+ * GNU General Public License for more details.
+ *
+ * You should have received a copy of the GNU General Public License
+ * along with this program; if not, write to the Free Software
+ * Foundation, Inc., 59 Temple Place - Suite 330, Boston, MA  02111-1307, USA.
+ * 
+ * NOTE:
+ * The SIFT-method is protected by U.S. Patent 6,711,293: "Method and
+ * apparatus for identifying scale invariant features in an image and use of
+ * same for locating an object in an image" by the University of British
+ * Columbia.  That is, for commercial applications the permission of the author
+ * is required.
+ *
+ * @author Stephan Saalfeld <saalfeld@mpi-cbg.de>
+ * @version 0.4b
+ */
+public class SIFT_Align implements PlugIn, KeyListener
+{
+	final private List< Feature > fs1 = new ArrayList< Feature >();
+	final private List< Feature > fs2 = new ArrayList< Feature >();;
+	
+	static private class Param
+	{	
+		final public FloatArray2DSIFT.Param sift = new FloatArray2DSIFT.Param();
+		
+		/**
+		 * Closest/next closest neighbour distance ratio
+		 */
+		public float rod = 0.92f;
+		
+		/**
+		 * Maximal allowed alignment error in px
+		 */
+		public float maxEpsilon = 25.0f;
+		
+		/**
+		 * Inlier/candidates ratio
+		 */
+		public float minInlierRatio = 0.05f;
+		
+		/**
+		 * Implemeted transformation models for choice
+		 */
+		final static public String[] modelStrings = new String[]{ "Translation", "Rigid", "Similarity", "Affine" };
+		public int modelIndex = 1;
+		
+		public boolean interpolate = true;
+		
+		public boolean showInfo = false;
+	}
+	
+	final static Param p = new Param(); 
+
+	/**
+	 * downscale a grey scale float image using gaussian blur
+	 */
+	final static private ImageProcessor downScale( ImageProcessor ip, float s )
+	{
+		final FloatArray2D g = new FloatArray2D( ip.getWidth(), ip.getHeight() );
+		ImageArrayConverter.imageProcessorToFloatArray2D( ip, g );
+
+		float sigma = ( float )Math.sqrt( 0.25 * 0.25 / s / s - 0.25 );
+		float[] kernel = Filter.createGaussianKernel( sigma, true );
+		
+		final FloatArray2D h = Filter.convolveSeparable( g, kernel, kernel );
+		
+		final FloatProcessor fp = new FloatProcessor( ip.getWidth(), ip.getHeight() );
+
+		ImageArrayConverter.floatArray2DToFloatProcessor( h, fp );
+		return ip.resize( ( int )( s * ip.getWidth() ) );
+	}
+	
+	final public void run( final String args )
+	{
+		fs1.clear();
+		fs2.clear();
+		
+		if ( IJ.versionLessThan( "1.41n" ) ) return;
+
+		final ImagePlus imp = WindowManager.getCurrentImage();
+		if ( imp == null )  { System.err.println( "There are no images open" ); return; }
+		
+		GenericDialog gd = new GenericDialog( "Align stack" );
+		gd.addMessage( "Scale Invariant Interest Point Detector:" );
+		gd.addNumericField( "initial_gaussian_blur :", p.sift.initialSigma, 2, 6, "px" );
+		gd.addNumericField( "steps_per_scale_octave :", p.sift.steps, 0 );
+		gd.addNumericField( "minimum_image_size :", p.sift.minOctaveSize, 0, 6, "px" );
+		gd.addNumericField( "maximum_image_size :", p.sift.maxOctaveSize, 0, 6, "px" );
+		
+		gd.addMessage( "Feature Descriptor:" );
+		gd.addNumericField( "feature_descriptor_size :", p.sift.fdSize, 0 );
+		gd.addNumericField( "feature_descriptor_orientation_bins :", p.sift.fdBins, 0 );
+		gd.addNumericField( "closest/next_closest_ratio :", p.rod, 2 );
+		
+		gd.addMessage( "Geometric Consensus Filter:" );
+		gd.addNumericField( "maximal_alignment_error :", p.maxEpsilon, 2, 6, "px" );
+		gd.addNumericField( "inlier_ratio :", p.minInlierRatio, 2 );
+		gd.addChoice( "expected_transformation :", Param.modelStrings, Param.modelStrings[ p.modelIndex ] );
+		
+		gd.addMessage( "Output:" );
+		gd.addCheckbox( "interpolate", p.interpolate );
+		gd.addCheckbox( "show_info", p.showInfo );
+		
+		gd.showDialog();
+		
+		if (gd.wasCanceled()) return;
+		
+		p.sift.initialSigma = ( float )gd.getNextNumber();
+		p.sift.steps = ( int )gd.getNextNumber();
+		p.sift.minOctaveSize = ( int )gd.getNextNumber();
+		p.sift.maxOctaveSize = ( int )gd.getNextNumber();
+		
+		p.sift.fdSize = ( int )gd.getNextNumber();
+		p.sift.fdBins = ( int )gd.getNextNumber();
+		p.rod = ( float )gd.getNextNumber();
+		
+		p.maxEpsilon = ( float )gd.getNextNumber();
+		p.minInlierRatio = ( float )gd.getNextNumber();
+		p.modelIndex = gd.getNextChoiceIndex();
+		
+		p.interpolate = gd.getNextBoolean();
+		p.showInfo = gd.getNextBoolean();
+		
+		ImageStack stack = imp.getStack();
+		ImageStack stackAligned = new ImageStack( stack.getWidth(), stack.getHeight() );
+		
+		float vis_scale = 256.0f / imp.getWidth();
+		ImageStack stackInfo = null;
+		ImagePlus impInfo = null;
+		
+		if ( p.showInfo )
+			stackInfo = new ImageStack(
+					Math.round( vis_scale * stack.getWidth() ),
+					Math.round( vis_scale * stack.getHeight() ) );
+		
+		stackAligned.addSlice( null, stack.getProcessor( 1 ) );
+		ImagePlus impAligned = new ImagePlus( "Aligned 1 of " + stack.getSize(), stackAligned );
+		impAligned.show();
+		
+		ImageProcessor ip1;
+		ImageProcessor ip2 = stack.getProcessor( 1 );
+		ImageProcessor ip3 = null;
+		
+		FloatArray2DSIFT sift = new FloatArray2DSIFT( p.sift );
+		SIFT ijSIFT = new SIFT( sift );
+		
+		long start_time = System.currentTimeMillis();
+		IJ.log( "Processing SIFT ..." );
+		ijSIFT.extractFeatures( ip2, fs2 );
+		IJ.log( " took " + ( System.currentTimeMillis() - start_time ) + "ms." );
+		IJ.log( fs2.size() + " features extracted." );
+
+		// downscale ip2 for visualisation purposes
+		if ( p.showInfo )
+			ip2 = downScale( ip2, vis_scale );
+		
+		AbstractAffineModel2D model;
+		switch ( p.modelIndex )
+		{
+		case 0:
+			model = new TranslationModel2D();
+			break;
+		case 1:
+			model = new RigidModel2D();
+			break;
+		case 2:
+			model = new SimilarityModel2D();
+			break;
+		case 3:
+			model = new AffineModel2D();
+			break;
+		default:
+			return;
+		}
+		Mapping mapping = new InverseTransformMapping( model );
+		
+		for ( int i = 1; i < stack.getSize(); ++i )
+		{
+			ip1 = ip2;
+			ip2 = stack.getProcessor( i + 1 );
+			
+			fs1.clear();
+			fs1.addAll( fs2 );
+			fs2.clear();
+			
+			start_time = System.currentTimeMillis();
+			IJ.log( "Processing SIFT ..." );
+			ijSIFT.extractFeatures( ip2, fs2 );
+			IJ.log( " took " + ( System.currentTimeMillis() - start_time ) + "ms." );
+			IJ.log( fs2.size() + " features extracted." );
+			
+			start_time = System.currentTimeMillis();
+			System.out.print( "identifying correspondences using brute force ..." );
+			Vector< PointMatch > candidates = 
+				FloatArray2DSIFT.createMatches( fs2, fs1, 1.5f, null, Float.MAX_VALUE, p.rod );
+			System.out.println( " took " + ( System.currentTimeMillis() - start_time ) + "ms" );
+			
+			IJ.log( candidates.size() + " potentially corresponding features identified" );
+			
+			/**
+			 * draw all correspondence candidates
+			 */
+			if (p.showInfo )
+			{
+				ip2 = downScale( ip2, vis_scale );
+			
+				ip1 = ip1.convertToRGB();
+				ip3 = ip2.convertToRGB();
+				ip1.setColor( Color.red );
+				ip3.setColor( Color.red );
+
+				ip1.setLineWidth( 2 );
+				ip3.setLineWidth( 2 );
+				for ( PointMatch m : candidates )
+				{
+					float[] m_p1 = m.getP1().getL(); 
+					float[] m_p2 = m.getP2().getL(); 
+					
+					ip1.drawDot( ( int )Math.round( vis_scale * m_p2[ 0 ] ), ( int )Math.round( vis_scale * m_p2[ 1 ] ) );
+					ip3.drawDot( ( int )Math.round( vis_scale * m_p1[ 0 ] ), ( int )Math.round( vis_scale * m_p1[ 1 ] ) );
+				}
+			}
+
+			Vector< PointMatch > inliers = new Vector< PointMatch >();
+			
+			// TODO Implement other models for choice
+			AbstractAffineModel2D< ? > currentModel;
+			switch ( p.modelIndex )
+			{
+			case 0:
+				currentModel = new TranslationModel2D();
+				break;
+			case 1:
+				currentModel = new RigidModel2D();
+				break;
+			case 2:
+				currentModel = new SimilarityModel2D();
+				break;
+			case 3:
+				currentModel = new AffineModel2D();
+				break;
+			default:
+				return;
+			}
+			
+			boolean modelFound;
+			try
+			{
+				modelFound = currentModel.filterRansac(
+						candidates,
+						inliers,
+						1000,
+						p.maxEpsilon,
+						p.minInlierRatio );
+			}
+			catch ( Exception e )
+			{
+				modelFound = false;
+				System.err.println( e.getMessage() );
+			}
+			if ( modelFound )
+			{
+				if ( p.showInfo )
+				{
+					ip1.setColor( Color.green );
+					ip3.setColor( Color.green );
+					ip1.setLineWidth( 2 );
+					ip3.setLineWidth( 2 );
+					for ( PointMatch m : inliers )
+					{
+						float[] m_p1 = m.getP1().getL(); 
+						float[] m_p2 = m.getP2().getL(); 
+						
+						ip1.drawDot( ( int )Math.round( vis_scale * m_p2[ 0 ] ), ( int )Math.round( vis_scale * m_p2[ 1 ] ) );
+						ip3.drawDot( ( int )Math.round( vis_scale * m_p1[ 0 ] ), ( int )Math.round( vis_scale * m_p1[ 1 ] ) );
+					}
+				}
+
+				/**
+				 * append the estimated transformation model
+				 * 
+				 */
+				model.concatenate( currentModel );
+			}
+			
+			ImageProcessor alignedSlice = stack.getProcessor( i + 1 ).duplicate();
+			if ( p.interpolate )
+				mapping.mapInterpolated( stack.getProcessor( i + 1 ), alignedSlice );
+			else
+				mapping.map( stack.getProcessor( i + 1 ), alignedSlice );
+			
+			stackAligned.addSlice( null, alignedSlice );
+			if ( p.showInfo )
+			{
+				ImageProcessor tmp;
+				tmp = ip1.createProcessor( stackInfo.getWidth(), stackInfo.getHeight() );
+				tmp.insert( ip1, 0, 0 );
+				stackInfo.addSlice( null, tmp ); // fixing silly 1 pixel size missmatches
+				tmp = ip3.createProcessor( stackInfo.getWidth(), stackInfo.getHeight() );
+				tmp.insert( ip3, 0, 0 );
+				stackInfo.addSlice( null, tmp );
+				if ( i == 1 )
+				{
+					impInfo = new ImagePlus( "Alignment info", stackInfo );
+					impInfo.show();
+				}
+				impInfo.setStack( "Alignment info", stackInfo );
+				impInfo.updateAndDraw();
+			}
+			impAligned.setStack( "Aligned " + stackAligned.getSize() + " of " + stack.getSize(), stackAligned );
+			impAligned.updateAndDraw();
+		}
+	}
+
+	public void keyPressed(KeyEvent e)
+	{
+		if (
+				( e.getKeyCode() == KeyEvent.VK_F1 ) &&
+				( e.getSource() instanceof TextField ) )
+		{
+		}
+	}
+
+	public void keyReleased(KeyEvent e) { }
+
+	public void keyTyped(KeyEvent e) { }
+}